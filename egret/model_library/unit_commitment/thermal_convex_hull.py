#  ___________________________________________________________________________
#
#  EGRET: Electrical Grid Research and Engineering Tools
#  Copyright 2019 National Technology & Engineering Solutions of Sandia, LLC
#  (NTESS). Under the terms of Contract DE-NA0003525 with NTESS, the U.S.
#  Government retains certain rights in this software.
#  This software is distributed under the Revised BSD License.
#  ___________________________________________________________________________

## file for large thermal generator convex hull formulations

import pyomo.environ as pe
from .uc_utils import add_model_attr
from .status_vars import _is_relaxed
from .ramping_limits import _ramp_up_not_needed, _ramp_down_not_needed 

## used lots of places in this file
value = pe.value

def _convex_gen_time(m,g,t):
    MinP = value(m.MinimumPowerOutput[g,t])
    if MinP != 0.:
        return False
    MinRunCost = value(m.MinimumProductionCost[g,t])
    if MinRunCost != 0.:
        return False
    UT = value(m.ScaledMinimumUpTime[g])
    if UT > 1:
        return False
    DT = value(m.ScaledMinimumDownTime[g])
    if DT > 1:
        return False

    ## all of the above conditionals must be false,
    ## (their opposite true),
    ## so just look for non-zero startup costs
    StartupCosts = list(m.StartupCosts[g])
    for cost in StartupCosts:
        if value(cost) != 0:
            return False

    ## if all the above conditions are false,
    ## so the generator has MinP == 0, MinRunCost == 0.,
    ## UT, DT <=1, and no start-up costs. Therefore
    ## it is **convex** in its represation at this
    ## time period, and if that is true in every time
    ## period, then it is a generator with a convex
    ## representation
    return True

def get_ramping_gens(m):
    '''
    Returns the ramping-constrained thermal generators
    '''
    ramping_gens = []

    for g in m.ThermalGenerators:
        all_on = all((value(m.FixedCommitment[g,t]) == 1) for t in m.TimePeriods)
        # in this case, we're in the convex hull because the generator is forced on
        if all_on:
            continue
        all_off = all((value(m.FixedCommitment[g,t]) == 0) for t in m.TimePeriods)
        # in this case, we're in the convex hull because the generator is forced off
        if all_off:
            continue

        cached_enforce_t1_ramp_rates = m.enforce_t1_ramp_rates

        ## we don't need these enforced the purposes of this check --
        ## if they're needed the ramping constaint functions would have
        ## already picked these up
        m.enforce_t1_ramp_rates = False
        # in this case, 3-bin is exact
        if all(_ramp_up_not_needed(m,g,t) for t in m.TimePeriods) \
                and all(_ramp_up_not_needed(m,g,t) for t in m.TimePeriods):
            continue
        m.enforce_t1_ramp_rates = cached_enforce_t1_ramp_rates

        # in this case, there are no nonconvex features of this generator
        if all(_convex_gen_time(m,g,t) for t in m.TimePeriods):
            continue

        # if we haven't continued, we can't rule out
        # that the current formulation does not describe
        # ths convex hull
        ramping_gens.append(g)

    return ramping_gens 

def ramping_polytope_block_rule(rp, g):
    '''
    Constructs a block for the ramping polytope as
    presented in

    B. Knueven, J. Ostrowski, J. Wang (2018). The Ramping Polytope
    and Cut-Generation for the Unit Commitment Problem. INFORMS
    Journal on Computing 30(4), 739-749.
    '''
    model = rp.model()
    make_ramping_polytope(rp, model, g, model.UnitOn, model.UnitStart,
                            model.UnitStop, model.PowerGeneratedAboveMinimum,
                            model.ReserveProvided, model.PiecewiseProduction)


def make_ramping_polytope(rp, model, g, UnitOn, UnitStart,
                            UnitStop, PowerGeneratedAboveMinimum,
                            ReserveProvided,
                            PiecewiseProduction,
                            z=0):
    '''
    Constructs a block for the ramping polytope as
    presented in

    B. Knueven, J. Ostrowski, J. Wang (2018). The Ramping Polytope
    and Cut-Generation for the Unit Commitment Problem. INFORMS
    Journal on Computing 30(4), 739-749.

    Based on an existing unit commitment model, a Pyomo Block rp,
    a specific generator g, and provide Pyomo indexed Vars, which
    may or may not be on the Pyomo ConcreteModel model.

    Parameters
    ----------

    rp                         : Pyomo model/block on which to construct the ramping polytope
    model                      : Pyomo Egret unit commitment model which to use for data
    g                          : model.ThermalGenerator for which to build the ramping polytope
    UnitOn                     : UnitOn indexed variable (g,t) to attach to the ramping polytope
    UnitStart                  : UnitStart indexed variable (g,t) to attach to the ramping polytope
    UnitStop                   : UnitStop indexed variable (g,t) to attach to the ramping polytope
    PowerGeneratedAboveMinimum : PowerGeneratedAboveMinimum indexed variable (g,t) to attach to the ramping polytope
    ReserveProvided            : ReserveProvided indexed variable (g,t) to attach to the ramping polytope
    PiecewiseProduction        : PiecewiseProduction indexed variable (g,t,l) to attach to the ramping polytope
    z                          : For cut-generators, relaxation variable
    '''

    ## assume the generator parameters
<<<<<<< HEAD
    ## live on the main model
=======
    ## live on the parent block
    model = rp.parent_block()
>>>>>>> 8c6e65de
    value = pe.value
    quicksum = pe.quicksum

    relaxed = _is_relaxed(model)

    UT = value(model.ScaledMinimumUpTime[g])
    DT = value(model.ScaledMinimumDownTime[g])

    timeperiods = model.TimePeriods

    MaxP = { t : model.MaximumPowerOutput[g,t] for t in timeperiods }
    MinP = { t : model.MinimumPowerOutput[g,t] for t in timeperiods }
    RampUp = { t : model.ScaledNominalRampUpLimit[g,t] for t in timeperiods }
    RampDown = { t : model.ScaledNominalRampDownLimit[g,t] for t in timeperiods }
    StartupRamp = { t : model.ScaledStartupRampLimit[g,t] for t in timeperiods }
    ShutdownRamp = { t : model.ScaledShutdownRampLimit[g,t] for t in timeperiods }

    P0 = model.PowerGeneratedT0[g]
    is_on = value(model.UnitOnT0[g])

    pochet_wolsey_startup = model.startup_costs in ['pochet_wolsey_startup_costs']
    if pochet_wolsey_startup: 
        ## in this case, we have some "y" variables to link back to
        def get_y_expr(b, t, t_p):
            return model.StartupShutdownIndicator[g,t,t_p]
        rp.y = pe.Expression(model.StartupShutdownPairs[g], rule=get_y_expr)
        start_stop_pairs = set(model.StartupShutdownPairs[g])
    else:
        if is_on:
            start_stop_pairs = [(bt, et) for bt in timeperiods if (bt >= DT+timeperiods.first()) 
                                    for et in range(bt, timeperiods.last()+1) 
                                    if (bt+UT <= et) ] \
                           + [ (timeperiods.first()-1, t) for t in timeperiods ] \
                           + [ (t, timeperiods.last()+1) for t in timeperiods ] \
                           + [ (timeperiods.first()-1, timeperiods.last()+1) ]
        else:
            start_stop_pairs = [(bt, et) for bt in timeperiods for et in range(bt, timeperiods.last()+1) 
                                    if (bt+UT <= et) ] \
                           + [ (t, timeperiods.last()+1) for t in timeperiods ] \
                           + [ (timeperiods.first()-1, timeperiods.last()+1) ]

        start_stop_pairs = set(start_stop_pairs)
        #print('gen: ', g, ' start_stop_pairs:', sorted(start_stop_pairs))

        ## putting upper bounds on these may cause some dual-degeneracy 
        ## since there are implied bounds based on the UnitOn variables
        ## Not a big deal when in a model, but as a cut subproblem we 
        ## do not want this 
        if relaxed:
            rp.y = pe.Var(start_stop_pairs, within=pe.NonNegativeReals)
        else:
            rp.y = pe.Var(start_stop_pairs, within=pe.NonNegativeIntegers)

        # equivalents to these constraints will have already been added
        rp.downtime_y = pe.Constraint(timeperiods)
        rp.on_link_y = pe.Constraint(timeperiods)
        rp.start_link_y = pe.Constraint(timeperiods)
        rp.stop_link_y = pe.Constraint(timeperiods)
        for t in timeperiods:
            rp.downtime_y[t] = quicksum( rp.y[bt,et] for bt,et in start_stop_pairs if (bt <= t < et+DT) ) <= 1

            rp.on_link_y[t] = quicksum( rp.y[bt,et] for bt,et in start_stop_pairs if (bt <= t < et) ) \
                                 == UnitOn[g,t]

            rp.start_link_y[t] = quicksum( rp.y[bt,et] for bt,et in start_stop_pairs if (bt == t) ) \
                                 == UnitStart[g,t]

            rp.stop_link_y[t] = quicksum( rp.y[bt,et] for bt,et in start_stop_pairs if (et == t) ) \
                                 == UnitStop[g,t]

    rp.p_ints = pe.Var(timeperiods, start_stop_pairs, within=pe.NonNegativeReals)
    rp.r_ints = pe.Var(timeperiods, start_stop_pairs, within=pe.NonNegativeReals)

    rp.ramp_up = pe.Constraint(timeperiods, start_stop_pairs)
    rp.ramp_down = pe.Constraint(timeperiods, start_stop_pairs)
    rp.capacity = pe.Constraint(timeperiods, start_stop_pairs)

    for pair in start_stop_pairs:
        bt,et = pair
        for t in timeperiods:
            if bt > t:
                rp.capacity[t,pair] = rp.p_ints[t,pair] + rp.r_ints[t,pair] <= 0 + z
            elif bt == t:
                rp.capacity[t,pair] = \
                        rp.p_ints[t,pair] + rp.r_ints[t,pair] <= ( StartupRamp[t] - MinP[t])*rp.y[pair] + z
            elif bt < t:
                if t < et:
                    if t == timeperiods.first():
                        rp.ramp_up[t,pair] = \
                            rp.p_ints[t,pair] + rp.r_ints[t,pair] \
                            - P0*rp.y[pair] \
                                        <= (RampUp[t] + 0  - MinP[t])*rp.y[pair] + z
                        rp.ramp_down[t,pair] = \
                            P0*rp.y[pair] \
                            - rp.p_ints[t,pair] \
                                        <= (RampDown[t] + MinP[t] - 0)*rp.y[pair] + z
                    else:
                        rp.ramp_up[t,pair] = \
                            rp.p_ints[t,pair] + rp.r_ints[t,pair] - rp.p_ints[t-1,pair] <= (RampUp[t] + MinP[t-1] - MinP[t])*rp.y[pair] + z
                        rp.ramp_down[t,pair] = \
                            rp.p_ints[t-1,pair] - rp.p_ints[t,pair] <= (RampDown[t] + MinP[t] - MinP[t-1])*rp.y[pair] + z
                    if t == et-1 and et <= timeperiods.last():
                        rp.capacity[t,pair] = \
                                rp.p_ints[t,pair] + rp.r_ints[t,pair] <= (ShutdownRamp[t] - MinP[t])*rp.y[pair] + z
                    else:
                        rp.capacity[t,pair] = \
                                rp.p_ints[t,pair] + rp.r_ints[t,pair] <= (MaxP[t] - MinP[t])*rp.y[pair] + z
                elif t >= et:
                    rp.capacity[t,pair] = rp.p_ints[t,pair] + rp.r_ints[t,pair] <= 0 + z

    rp.p_link_p_ints = pe.Constraint(timeperiods)
    rp.r_link_r_ints = pe.Constraint(timeperiods)
    for t in timeperiods:
        rp.p_link_p_ints[t] = \
                quicksum( rp.p_ints[t,pair] for pair in start_stop_pairs ) == \
                    PowerGeneratedAboveMinimum[g,t]
        rp.r_link_r_ints[t] = \
                quicksum( rp.r_ints[t,pair] for pair in start_stop_pairs ) == \
                    ReserveProvided[g,t]

    # mirror what happens in production_costs.py
    l_lengths = { t : len(model.PowerGenerationPiecewisePoints[g,t]) for t in timeperiods }
    l_lengths = { t : l_length-1 for t, l_length in l_lengths.items() if l_length > 2 }

    l_ints_time = [ (l,t) for t,length in l_lengths.items() for l in range(length) ]
    power_generation_piecewise_points = \
            { (idx,t) : val \
                for idx,val in enumerate(model.PowerGenerationPiecewisePoints[g,t]) for t in l_lengths }
    rp.pl_ints = pe.Var(l_ints_time, start_stop_pairs, within=pe.NonNegativeReals)

    rp.pl_capacity = pe.Constraint(l_ints_time, start_stop_pairs)
    rp.pl_int_p_int_link = pe.Constraint(timeperiods, start_stop_pairs)
    for pair in start_stop_pairs:
        bt,et = pair
        for lt in l_ints_time:
            l,t = lt
            if bt > t:
                rp.pl_capacity[lt, pair] = rp.pl_ints[lt, pair] <= 0 + z
            else:
                if t < et:
                    rp.pl_capacity[lt, pair] = \
                        rp.pl_ints[lt, pair] <= \
                        (power_generation_piecewise_points[l+1,t]
                                - power_generation_piecewise_points[l,t])*rp.y[pair] + z
                else:
                    rp.pl_capacity[lt, pair] = rp.pl_ints[lt, pair] <= 0 + z

        for t in l_lengths:
            rp.pl_int_p_int_link[t,pair] = \
                    quicksum( rp.pl_ints[l,t,pair] for l in range(l_lengths[t]) ) == rp.p_ints[t,pair]

    rp.pl_link = pe.Constraint(l_ints_time)
    for lt in l_ints_time:
        l,t = lt
        rp.pl_link[lt] = \
                quicksum( rp.pl_ints[lt,pair] for pair in start_stop_pairs ) \
                    == PiecewiseProduction[g,t,l]

## we'll require that non-ramping constrained generators have a convex hull description
@add_model_attr('unit_convex_hull', requires = {'data_loader' : None,
                                                'status_vars' : ['garver_3bin_vars','garver_2bin_vars', 'garver_3bin_relaxed_stop_vars', 'ALS_state_transition_vars'],
                                                'power_vars' : None,
                                                'reserve_vars' : None,
                                                'generation_limits' : ['gentile_generation_limits', 'pan_guan_gentile_generation_limits', 'pan_guan_gentile_KOW_generation_limits'],
                                                'production_costs' : ['KOW_production_costs_super_tight', 'KOW_production_costs_tightened', 'rescaled_KOW_production_costs_tightened', ],
                                                'startup_costs' : ['KOW_startup_costs', 'pochet_wolsey_startup_costs'],
                                                'ancillary_service' : None,
                                                })
def add_convex_hull_for_all_units(model):

    ## first, limit the scope
    if len(model.Storage) > 0:
        raise Exception("No convex hull description for storage is implemented")

    if model.nonbasic_reserves:
        raise Exception("No convex hull description for complex ancillary services is implemented")

    if len(model.DualFuelGenerators) > 0 :
        raise Exception("No convex hull description for dual fuel units is implemented")

    ramping_generators = get_ramping_gens(model)
    model.ramping_polytope = pe.Block(ramping_generators, rule=ramping_polytope_block_rule)<|MERGE_RESOLUTION|>--- conflicted
+++ resolved
@@ -135,12 +135,8 @@
     '''
 
     ## assume the generator parameters
-<<<<<<< HEAD
-    ## live on the main model
-=======
     ## live on the parent block
     model = rp.parent_block()
->>>>>>> 8c6e65de
     value = pe.value
     quicksum = pe.quicksum
 
