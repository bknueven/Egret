#  ___________________________________________________________________________
#
#  EGRET: Electrical Grid Research and Engineering Tools
#  Copyright 2019 National Technology & Engineering Solutions of Sandia, LLC
#  (NTESS). Under the terms of Contract DE-NA0003525 with NTESS, the U.S.
#  Government retains certain rights in this software.
#  This software is distributed under the Revised BSD License.
#  ___________________________________________________________________________

"""
This module contains the declarations for the modeling components
typically used for buses (including loads and shunts)
"""
import pyomo.environ as pe
import egret.model_library.decl as decl
from egret.model_library.defn import FlowType, CoordinateType, ApproximationType


def declare_var_vr(model, index_set, **kwargs):
    """
    Create variable for the real component of the voltage at a bus
    """
    decl.declare_var('vr', model=model, index_set=index_set, **kwargs)


def declare_var_vj(model, index_set, **kwargs):
    """
    Create variable for the imaginary component of the voltage at a bus
    """
    decl.declare_var('vj', model=model, index_set=index_set, **kwargs)


def declare_var_vm(model, index_set, **kwargs):
    """
    Create variable for the voltage magnitude of the voltage at a bus
    """
    decl.declare_var('vm', model=model, index_set=index_set, **kwargs)


def declare_var_va(model, index_set, **kwargs):
    """
    Create variable for the phase angle of the voltage at a bus
    """
    decl.declare_var('va', model=model, index_set=index_set, **kwargs)


def declare_var_ir_aggregation_at_bus(model, index_set, **kwargs):
    """
    Create a variable for the aggregated real current at a bus
    """
    decl.declare_var('ir_aggregation_at_bus', model=model, index_set=index_set, **kwargs)


def declare_var_ij_aggregation_at_bus(model, index_set, **kwargs):
    """
    Create a variable for the aggregated imaginary current at a bus
    """
    decl.declare_var('ij_aggregation_at_bus', model=model, index_set=index_set, **kwargs)


def declare_var_pl(model, index_set, **kwargs):
    """
    Create variable for the real power load at a bus
    """
    decl.declare_var('pl', model=model, index_set=index_set, **kwargs)


def declare_var_ql(model, index_set, **kwargs):
    """
    Create variable for the reactive power load at a bus
    """
    decl.declare_var('ql', model=model, index_set=index_set, **kwargs)


def declare_expr_shunt_power_at_bus(model, index_set, shunt_attrs,
                                    coordinate_type=CoordinateType.POLAR):
    """
    Create the expression for the shunt power at the bus
    """
    m = model
    expr_set = decl.declare_set('_expr_shunt_at_bus_set', model, index_set)

    m.shunt_p = pe.Expression(expr_set, initialize=0.0)
    m.shunt_q = pe.Expression(expr_set, initialize=0.0)

    if coordinate_type == CoordinateType.POLAR:
        for bus_name in expr_set:
            if bus_name in shunt_attrs['bus']:
                vmsq = m.vm[bus_name]**2
                m.shunt_p[bus_name] = shunt_attrs['gs'][bus_name]*vmsq
                m.shunt_q[bus_name] = -shunt_attrs['bs'][bus_name]*vmsq
    elif coordinate_type == CoordinateType.RECTANGULAR:
        for bus_name in expr_set:
            if bus_name in shunt_attrs['bus']:
                vmsq = m.vr[bus_name]**2 + m.vj[bus_name]**2
                m.shunt_p[bus_name] = shunt_attrs['gs'][bus_name]*vmsq
                m.shunt_q[bus_name] = -shunt_attrs['bs'][bus_name]*vmsq


def declare_eq_i_aggregation_at_bus(model, index_set,
                                    bus_bs_fixed_shunts, bus_gs_fixed_shunts,
                                    inlet_branches_by_bus, outlet_branches_by_bus):
    """
    Create the equality constraints for the aggregated real and imaginary
    currents at the bus
    """
    m = model
    con_set = decl.declare_set('_con_eq_i_aggregation_at_bus_set', model, index_set)

    m.eq_ir_aggregation_at_bus = pe.Constraint(con_set)
    m.eq_ij_aggregation_at_bus = pe.Constraint(con_set)

    for bus_name in con_set:
        ir_expr = sum([m.ifr[branch_name] for branch_name in outlet_branches_by_bus[bus_name]])
        ir_expr += sum([m.itr[branch_name] for branch_name in inlet_branches_by_bus[bus_name]])
        ij_expr = sum([m.ifj[branch_name] for branch_name in outlet_branches_by_bus[bus_name]])
        ij_expr += sum([m.itj[branch_name] for branch_name in inlet_branches_by_bus[bus_name]])

        if bus_bs_fixed_shunts[bus_name] != 0.0:
            ir_expr -= bus_bs_fixed_shunts[bus_name] * m.vj[bus_name]
            ij_expr += bus_bs_fixed_shunts[bus_name] * m.vr[bus_name]
        if bus_gs_fixed_shunts[bus_name] != 0.0:
            ir_expr += bus_gs_fixed_shunts[bus_name] * m.vr[bus_name]
            ij_expr += bus_gs_fixed_shunts[bus_name] * m.vj[bus_name]

        ir_expr -= m.ir_aggregation_at_bus[bus_name]
        ij_expr -= m.ij_aggregation_at_bus[bus_name]

        m.eq_ir_aggregation_at_bus[bus_name] = ir_expr == 0
        m.eq_ij_aggregation_at_bus[bus_name] = ij_expr == 0


def declare_eq_p_balance_ed(model, index_set, bus_p_loads, gens_by_bus, bus_gs_fixed_shunts, **rhs_kwargs):
    """
    Create the equality constraints for the real power balance
    at a bus using the variables for real power flows, respectively.

    NOTE: Equation build orientates constants to the RHS in order to compute the correct dual variable sign
    """
    m = model

<<<<<<< HEAD
    m.eq_p_balance = pe.Constraint(con_set)

=======
>>>>>>> 2108462e
    p_expr = sum(m.pg[gen_name] for bus_name in index_set for gen_name in gens_by_bus[bus_name])
    p_expr -= sum(m.pl[bus_name] for bus_name in index_set if bus_p_loads[bus_name] is not None)
    p_expr -= sum(bus_gs_fixed_shunts[bus_name] for bus_name in index_set if bus_gs_fixed_shunts[bus_name] != 0.0)

    if rhs_kwargs:
        for idx,val in rhs_kwargs.items():
            if idx == 'include_feasibility_slack':
                p_expr -= eval("m." + val)
            if idx == 'include_losses':
                p_expr -= sum(m.pfl[branch_name] for branch_name in val)

    m.eq_p_balance = pe.Constraint(expr = p_expr == 0.0)


def declare_eq_p_balance_dc_approx(model, index_set,
                                   bus_p_loads,
                                   gens_by_bus,
                                   bus_gs_fixed_shunts,
                                   inlet_branches_by_bus, outlet_branches_by_bus,
                                   approximation_type=ApproximationType.BTHETA,
                                   **rhs_kwargs):
    """
    Create the equality constraints for the real power balance
    at a bus using the variables for real power flows, respectively.

    NOTE: Equation build orientates constants to the RHS in order to compute the correct dual variable sign
    """
    m = model
    con_set = decl.declare_set('_con_eq_p_balance', model, index_set)

    m.eq_p_balance = pe.Constraint(con_set)

    for bus_name in con_set:
        if approximation_type == ApproximationType.BTHETA:
<<<<<<< HEAD
            p_expr = -sum([m.pf[branch_name] for branch_name in outlet_branches_by_bus[bus_name]])
            p_expr += sum([m.pf[branch_name] for branch_name in inlet_branches_by_bus[bus_name]])
=======
            p_expr = sum([m.pf[branch_name] for branch_name in inlet_branches_by_bus[bus_name]])
            p_expr -= sum([m.pf[branch_name] for branch_name in outlet_branches_by_bus[bus_name]])
        elif approximation_type == ApproximationType.BTHETA_LOSSES:
            p_expr = -0.5*sum([m.pfl[branch_name] for branch_name in inlet_branches_by_bus[bus_name]])
            p_expr -= 0.5*sum([m.pfl[branch_name] for branch_name in outlet_branches_by_bus[bus_name]])
            p_expr -= sum([m.pf[branch_name] for branch_name in inlet_branches_by_bus[bus_name]])
            p_expr += sum([m.pf[branch_name] for branch_name in outlet_branches_by_bus[bus_name]])
>>>>>>> 2108462e

        if bus_gs_fixed_shunts[bus_name] != 0.0:
            p_expr -= bus_gs_fixed_shunts[bus_name]

        if bus_p_loads[bus_name] != 0.0: # only applies to fixed loads, otherwise may cause an error
            p_expr -= m.pl[bus_name]

        if rhs_kwargs:
            for idx, val in rhs_kwargs.items():
                if idx == 'include_feasibility_slack':
                    p_expr -= eval("m." + val)[bus_name]

        for gen_name in gens_by_bus[bus_name]:
            p_expr += m.pg[gen_name]

        m.eq_p_balance[bus_name] = \
            p_expr == 0.0


def declare_eq_p_balance(model, index_set,
                         bus_p_loads,
                         gens_by_bus,
                         bus_gs_fixed_shunts,
                         inlet_branches_by_bus, outlet_branches_by_bus,
                         coordinate_type=CoordinateType.RECTANGULAR,
                         **rhs_kwargs):
    """
    Create the equality constraints for the real power balance
    at a bus using the variables for real power flows, respectively.

    NOTE: Equation build orientates constants to the RHS in order to compute the correct dual variable sign
    """

    m = model
    con_set = decl.declare_set('_con_eq_p_balance', model, index_set)

    m.eq_p_balance = pe.Constraint(con_set)

    for bus_name in con_set:
        p_expr = -sum([m.pf[branch_name] for branch_name in outlet_branches_by_bus[bus_name]])
        p_expr -= sum([m.pt[branch_name] for branch_name in inlet_branches_by_bus[bus_name]])

        if bus_gs_fixed_shunts[bus_name] != 0.0:
            if coordinate_type == CoordinateType.RECTANGULAR:
                vmsq = m.vr[bus_name] ** 2 + m.vj[bus_name] ** 2
            elif coordinate_type == CoordinateType.POLAR:
                vmsq = m.vm[bus_name] ** 2
            p_expr -= bus_gs_fixed_shunts[bus_name] * vmsq

        if bus_p_loads[bus_name] != 0.0: # only applies to fixed loads, otherwise may cause an error
            p_expr -= m.pl[bus_name]

        if rhs_kwargs:
            for idx, val in rhs_kwargs.items():
                if idx == 'include_feasibility_slack':
                    p_expr -= eval("m." + val)[bus_name]

        for gen_name in gens_by_bus[bus_name]:
            p_expr += m.pg[gen_name]

        m.eq_p_balance[bus_name] = \
            p_expr == 0.0


def declare_eq_p_balance_with_i_aggregation(model, index_set,
                                            bus_p_loads,
                                            gens_by_bus,
                                            **rhs_kwargs):
    """
    Create the equality constraints for the real power balance
    at a bus using the variables for real power flows, respectively.

    NOTE: Equation build orientates constants to the RHS in order to compute the correct dual variable sign
    """
    m = model
    con_set = decl.declare_set('_con_eq_p_balance', model, index_set)

    m.eq_p_balance = pe.Constraint(con_set)

    for bus_name in con_set:
<<<<<<< HEAD
        p_expr = -m.vr[bus_name] * m.ir_aggregation_at_bus[bus_name] + \
                 -m.vj[bus_name] * m.ij_aggregation_at_bus[bus_name]
=======
        p_expr = -(m.vr[bus_name] * m.ir_aggregation_at_bus[bus_name] + \
                 m.vj[bus_name] * m.ij_aggregation_at_bus[bus_name])
>>>>>>> 2108462e

        if bus_p_loads[bus_name] != 0.0: # only applies to fixed loads, otherwise may cause an error
            p_expr -= m.pl[bus_name]

        if rhs_kwargs:
            for idx, val in rhs_kwargs.items():
                if idx == 'include_feasibility_slack':
                    p_expr -= eval("m." + val)[bus_name]

        for gen_name in gens_by_bus[bus_name]:
            p_expr += m.pg[gen_name]

        m.eq_p_balance[bus_name] = \
            p_expr == 0.0


def declare_eq_q_balance(model, index_set,
                         bus_q_loads,
                         gens_by_bus,
                         bus_bs_fixed_shunts,
                         inlet_branches_by_bus, outlet_branches_by_bus,
                         coordinate_type=CoordinateType.POLAR,
                         **rhs_kwargs):
    """
    Create the equality constraints for the reactive power balance
    at a bus using the variables for reactive power flows, respectively.

    NOTE: Equation build orientates constants to the RHS in order to compute the correct dual variable sign
    """
    m = model
    con_set = decl.declare_set('_con_eq_q_balance', model, index_set)

    m.eq_q_balance = pe.Constraint(con_set)

    for bus_name in con_set:
        q_expr = -sum([m.qf[branch_name] for branch_name in outlet_branches_by_bus[bus_name]])
        q_expr -= sum([m.qt[branch_name] for branch_name in inlet_branches_by_bus[bus_name]])

        if bus_bs_fixed_shunts[bus_name] != 0.0:
            if coordinate_type == CoordinateType.RECTANGULAR:
                vmsq = m.vr[bus_name] ** 2 + m.vj[bus_name] ** 2
            elif coordinate_type == CoordinateType.POLAR:
                vmsq = m.vm[bus_name] ** 2
            q_expr += bus_bs_fixed_shunts[bus_name] * vmsq

        if bus_q_loads[bus_name] != 0.0: # only applies to fixed loads, otherwise may cause an error
            q_expr -= m.ql[bus_name]

        if rhs_kwargs:
            for idx, val in rhs_kwargs.items():
                if idx == 'include_feasibility_slack':
                    q_expr -= eval("m." + val)[bus_name]

        for gen_name in gens_by_bus[bus_name]:
            q_expr += m.qg[gen_name]

        m.eq_q_balance[bus_name] = \
            q_expr == 0.0


def declare_eq_q_balance_with_i_aggregation(model, index_set,
                                            bus_q_loads,
                                            gens_by_bus,
                                            **rhs_kwargs):
    """
    Create the equality constraints for the reactive power balance
    at a bus using the variables for reactive power flows, respectively.

    NOTE: Equation build orientates constants to the RHS in order to compute the correct dual variable sign
    """
    m = model
    con_set = decl.declare_set('_con_eq_q_balance', model, index_set)

    m.eq_q_balance = pe.Constraint(con_set)

    for bus_name in con_set:
<<<<<<< HEAD
        q_expr = m.vr[bus_name] * m.ij_aggregation_at_bus[bus_name] + \
                 -m.vj[bus_name] * m.ir_aggregation_at_bus[bus_name]
=======
        q_expr = -(-m.vr[bus_name] * m.ij_aggregation_at_bus[bus_name] + \
                 m.vj[bus_name] * m.ir_aggregation_at_bus[bus_name])
>>>>>>> 2108462e

        if bus_q_loads[bus_name] != 0.0: # only applies to fixed loads, otherwise may cause an error
            q_expr -= m.ql[bus_name]

        if rhs_kwargs:
            for idx, val in rhs_kwargs.items():
                if idx == 'include_feasibility_slack':
                    q_expr -= eval("m." + val)[bus_name]

        for gen_name in gens_by_bus[bus_name]:
            q_expr += m.qg[gen_name]

        m.eq_q_balance[bus_name] = \
            q_expr == 0.0


def declare_ineq_vm_bus_lbub(model, index_set, buses, coordinate_type=CoordinateType.POLAR):
    """
    Create the inequalities for the voltage magnitudes from the
    voltage variables
    """
    m = model
    con_set = decl.declare_set('_con_ineq_vm_bus_lbub',
                               model=model, index_set=index_set)

    m.ineq_vm_bus_lb = pe.Constraint(con_set)
    m.ineq_vm_bus_ub = pe.Constraint(con_set)

    if coordinate_type == CoordinateType.POLAR:
        for bus_name in con_set:
            m.ineq_vm_bus_lb[bus_name] = \
                buses[bus_name]['v_min'] <= m.vm[bus_name]
            m.ineq_vm_bus_ub[bus_name] = \
                m.vm[bus_name] <= buses[bus_name]['v_max']
    elif coordinate_type == CoordinateType.RECTANGULAR:
        for bus_name in con_set:
            m.ineq_vm_bus_lb[bus_name] = \
                buses[bus_name]['v_min']**2 <= m.vr[bus_name]**2 + m.vj[bus_name]**2
            m.ineq_vm_bus_ub[bus_name] = \
                m.vr[bus_name]**2 + m.vj[bus_name]**2 <= buses[bus_name]['v_max']**2<|MERGE_RESOLUTION|>--- conflicted
+++ resolved
@@ -138,12 +138,8 @@
     NOTE: Equation build orientates constants to the RHS in order to compute the correct dual variable sign
     """
     m = model
-
-<<<<<<< HEAD
     m.eq_p_balance = pe.Constraint(con_set)
 
-=======
->>>>>>> 2108462e
     p_expr = sum(m.pg[gen_name] for bus_name in index_set for gen_name in gens_by_bus[bus_name])
     p_expr -= sum(m.pl[bus_name] for bus_name in index_set if bus_p_loads[bus_name] is not None)
     p_expr -= sum(bus_gs_fixed_shunts[bus_name] for bus_name in index_set if bus_gs_fixed_shunts[bus_name] != 0.0)
@@ -178,18 +174,13 @@
 
     for bus_name in con_set:
         if approximation_type == ApproximationType.BTHETA:
-<<<<<<< HEAD
             p_expr = -sum([m.pf[branch_name] for branch_name in outlet_branches_by_bus[bus_name]])
             p_expr += sum([m.pf[branch_name] for branch_name in inlet_branches_by_bus[bus_name]])
-=======
-            p_expr = sum([m.pf[branch_name] for branch_name in inlet_branches_by_bus[bus_name]])
+        elif approximation_type == ApproximationType.BTHETA_LOSSES:
+            p_expr = 0.5*sum([m.pfl[branch_name] for branch_name in inlet_branches_by_bus[bus_name]])
+            p_expr += 0.5*sum([m.pfl[branch_name] for branch_name in outlet_branches_by_bus[bus_name]])
             p_expr -= sum([m.pf[branch_name] for branch_name in outlet_branches_by_bus[bus_name]])
-        elif approximation_type == ApproximationType.BTHETA_LOSSES:
-            p_expr = -0.5*sum([m.pfl[branch_name] for branch_name in inlet_branches_by_bus[bus_name]])
-            p_expr -= 0.5*sum([m.pfl[branch_name] for branch_name in outlet_branches_by_bus[bus_name]])
-            p_expr -= sum([m.pf[branch_name] for branch_name in inlet_branches_by_bus[bus_name]])
-            p_expr += sum([m.pf[branch_name] for branch_name in outlet_branches_by_bus[bus_name]])
->>>>>>> 2108462e
+            p_expr += sum([m.pf[branch_name] for branch_name in inlet_branches_by_bus[bus_name]])
 
         if bus_gs_fixed_shunts[bus_name] != 0.0:
             p_expr -= bus_gs_fixed_shunts[bus_name]
@@ -270,13 +261,8 @@
     m.eq_p_balance = pe.Constraint(con_set)
 
     for bus_name in con_set:
-<<<<<<< HEAD
         p_expr = -m.vr[bus_name] * m.ir_aggregation_at_bus[bus_name] + \
                  -m.vj[bus_name] * m.ij_aggregation_at_bus[bus_name]
-=======
-        p_expr = -(m.vr[bus_name] * m.ir_aggregation_at_bus[bus_name] + \
-                 m.vj[bus_name] * m.ij_aggregation_at_bus[bus_name])
->>>>>>> 2108462e
 
         if bus_p_loads[bus_name] != 0.0: # only applies to fixed loads, otherwise may cause an error
             p_expr -= m.pl[bus_name]
@@ -353,13 +339,8 @@
     m.eq_q_balance = pe.Constraint(con_set)
 
     for bus_name in con_set:
-<<<<<<< HEAD
         q_expr = m.vr[bus_name] * m.ij_aggregation_at_bus[bus_name] + \
                  -m.vj[bus_name] * m.ir_aggregation_at_bus[bus_name]
-=======
-        q_expr = -(-m.vr[bus_name] * m.ij_aggregation_at_bus[bus_name] + \
-                 m.vj[bus_name] * m.ir_aggregation_at_bus[bus_name])
->>>>>>> 2108462e
 
         if bus_q_loads[bus_name] != 0.0: # only applies to fixed loads, otherwise may cause an error
             q_expr -= m.ql[bus_name]
