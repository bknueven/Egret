#  ___________________________________________________________________________
#
#  EGRET: Electrical Grid Research and Engineering Tools
#  Copyright 2019 National Technology & Engineering Solutions of Sandia, LLC
#  (NTESS). Under the terms of Contract DE-NA0003525 with NTESS, the U.S.
#  Government retains certain rights in this software.
#  This software is distributed under the Revised BSD License.
#  ___________________________________________________________________________

"""
This module collects some helper functions useful for performing
different computations for transmission models
"""
import math
<<<<<<< HEAD
=======
import numpy as np
import scipy as sp
from math import cos, sin
from egret.model_library.defn import BasePointType, ApproximationType
>>>>>>> 06599e39

def calculate_conductance(branch):
    rs = branch['resistance']
    xs = branch['reactance']
    return rs / (rs**2 + xs**2)


def calculate_susceptance(branch):
    rs = branch['resistance']
    xs = branch['reactance']
    return -xs / (rs**2 + xs**2)


def calculate_y_matrix_from_branch(branch):
    rs = branch['resistance']
    xs = branch['reactance']
    bs = branch['charging_susceptance']
    tau = 1.0
    shift = 0.0
    if branch['branch_type'] == 'transformer':
        tau = branch['transformer_tap_ratio']
        shift = branch['transformer_phase_shift']
    return calculate_y_matrix(rs, xs, bs, tau, shift)


def calculate_y_matrix(rs, xs, bc, tau, shift):
    """
    Compute the y matrix from various branch properties

    Parameters
    ----------
    rs : float
        Branch resistance
    xs : float
        Branch reactance
    bc : float
        Branch charging susceptance
    tau : float
        Branch transformer tap ratio
    shift : float
        Branch transformer phase shift

    Returns
    -------
        list : list of floats representing the y matrix
               [Y(ifr,vfr), Y(ifr,vfj), Y(ifr,vtr), Y(ifr,vtj),
               Y(ifj,vfr), Y(ifj,vfj), Y(ifj,vtr), Y(ifj,vtj),
               Y(itr,vfr), Y(itr,vfj), Y(itr,vtr), Y(itr,vtj),
               Y(itj,vfr), Y(itj,vfj), Y(itj,vtr), Y(itj,vtj)]
    """
    bc = bc/2
    tr = tau * math.cos(math.radians(shift))
    tj = tau * math.sin(math.radians(shift))
    mag = rs**2 + xs**2

    a = rs/(tau**2*mag)                    # c1
    b = (1/tau**2) * (xs/mag - bc)         # c2
    c = (-rs*tr - xs*tj)/(tau**2 * mag)    # c3
    d = (rs*tj - xs*tr)/(tau**2 * mag)     # c4
    e = -b                                 # -c2
    f = a                                  # c1
    g = -d                                 # -c4
    h = c                                  # c3
    i = (xs*tj - rs*tr)/(tau**2 * mag)     # c7
    j = (-rs*tj - xs*tr)/(tau**2 * mag)    # c8
    k = rs/mag                             # c5
    l = xs/mag - bc                        # c6
    m = -j                                 # -c8
    n = i                                  # c7
    o = -l                                 # -c6
    p = k                                  # c5

    # y = [a, b, c, d, e, f, g, h, i, j, k, l, m, n, o, p]
    y_dict = {}
    y_dict[('ifr', 'vfr')] = a
    y_dict[('ifr', 'vfj')] = b
    y_dict[('ifr', 'vtr')] = c
    y_dict[('ifr', 'vtj')] = d
    
    y_dict[('ifj', 'vfr')] = e
    y_dict[('ifj', 'vfj')] = f
    y_dict[('ifj', 'vtr')] = g
    y_dict[('ifj', 'vtj')] = h
    
    y_dict[('itr', 'vfr')] = i
    y_dict[('itr', 'vfj')] = j
    y_dict[('itr', 'vtr')] = k
    y_dict[('itr', 'vtj')] = l

    y_dict[('itj', 'vfr')] = m
    y_dict[('itj', 'vfj')] = n
    y_dict[('itj', 'vtr')] = o
    y_dict[('itj', 'vtj')] = p

    return y_dict

def calculate_ifr(vfr, vfj, vtr, vtj, y_matrix):
    """
    Compute ifr from voltages and the y_matrix (computed
    from the branch properties using :py:meth:`calculate_branch_y_matrix`)
    """
    ifr = y_matrix['ifr', 'vfr'] * vfr + y_matrix['ifr', 'vfj'] * vfj + \
        y_matrix['ifr', 'vtr'] * vtr + y_matrix['ifr', 'vtj'] * vtj
    return ifr


def calculate_ifj(vfr, vfj, vtr, vtj, y_matrix):
    """
    Compute ify from voltages and the y_matrix (computed
    from the branch properties using :py:meth:`calculate_branch_y_matrix`)
    """
    ifj = y_matrix['ifj', 'vfr'] * vfr + y_matrix['ifj', 'vfj'] * vfj + \
        y_matrix['ifj', 'vtr'] * vtr + y_matrix['ifj', 'vtj'] * vtj
    return ifj


def calculate_itr(vfr, vfj, vtr, vtj, y_matrix):
    """
    Compute itr from voltages and the y_matrix (computed
    from the branch properties using :py:meth:`calculate_branch_y_matrix`)
    """
    itr = y_matrix['itr', 'vfr'] * vfr + y_matrix['itr', 'vfj'] * vfj + \
        y_matrix['itr', 'vtr'] * vtr + y_matrix['itr', 'vtj'] * vtj
    return itr


def calculate_itj(vfr, vfj, vtr, vtj, y_matrix):
    """
    Compute itj from voltages and the y_matrix (computed
    from the branch properties using :py:meth:`calculate_branch_y_matrix`)
    """
    itj = y_matrix['itj', 'vfr'] * vfr + y_matrix['itj', 'vfj'] * vfj + \
        y_matrix['itj', 'vtr'] * vtr + y_matrix['itj', 'vtj'] * vtj
    return itj


def calculate_ir(p, q, vr, vj):
    """
    Compute ir from power flows and voltages
    """
    ir = (q*vj+p*vr)/(vj**2 + vr**2)
    return ir


def calculate_ij(p, q, vr, vj):
    """
    Compute ij from power flows and voltages
    """
    ij = (p*vj-q*vr)/(vj**2 + vr**2)
    return ij


def calculate_p(ir, ij, vr, vj):
    """
    Compute real power flow from currents and voltages
    """
    p = vr * ir + vj * ij
    return p


def calculate_q(ir, ij, vr, vj):
    """
    Compute reactive power flow from currents and voltages
    """
    q = vj * ir - vr * ij
    return q


def calculate_vr_from_vm_va(vm, va):
    """
    Compute the value of vr from vm and va

    Parameters
    ----------
    vm : float
        The value of voltage magnitude (per)
    va : float
        The value of voltage angle (degrees)

    Returns
    -------
        float : the value of vr or None if
           either vm or va (or both) is None
    """
    if vm is not None and va is not None:
        vr = vm * math.cos(va*math.pi/180)
        return vr
    return None


def calculate_vj_from_vm_va(vm, va):
    """
    Compute the value of vj from vm and va

    Parameters
    ----------
    vm : float
        The value of voltage magnitude (per)
    va : float
        The value of voltage angle (degrees)

    Returns
    -------
        float : the value of vj or None if
           either vm or va (or both) is None
    """
    if vm is not None and va is not None:
        vj = vm * math.sin(va*math.pi/180)
        return vj
    return None


def calculate_vm_from_vj_vr(vj,vr):
    """
    Compute the value of vm from vj and vr

    Parameters
    ----------
    vj : float
        The value of the imaginary part of the voltage phasor (per)
    vr : float
        The value of the real part of the voltage phasor (per)

    Returns
    -------
        float : the value of the voltage magnitude vm or None if
           either vj or vr (or both) is None
    """
    if vj is not None and vr is not None:
        vm = math.sqrt(vj**2 + vr**2)
        return vm
    return None


def calculate_va_from_vj_vr(vj, vr):
    """
    Compute the value of va from vj and vr

    Parameters
    ----------
    vj : float
        The value of the imaginary part of the voltage phasor (per)
    vr : float
        The value of the real part of the voltage phasor (per)

    Returns
    -------
        float : the value of the voltage angle va in degrees or None if
           either vj or vr (or both) is None
    """
    if vj is not None and vr is not None:
        va = math.degrees(math.atan(vj/vr))
        return va
<<<<<<< HEAD
    return None
=======
    return None


def _calculate_J11(branches,buses,index_set_branch,index_set_bus,mapping_bus_to_idx,base_point=BasePointType.FLATSTART,approximation_type=ApproximationType.PTDF):
    """
    Compute the power flow Jacobian for partial derivative of real power flow to voltage angle
    """
    _len_bus = len(index_set_bus)
    _len_branch = len(index_set_branch)

    data = []
    row = []
    col = []

    for idx_row, branch_name in enumerate(index_set_branch):
        branch = branches[branch_name]
        from_bus = branch['from_bus']
        to_bus = branch['to_bus']

        tau = 1.0
        if branch['branch_type'] == 'transformer':
            tau = branch['transformer_tap_ratio']

        if approximation_type == ApproximationType.PTDF:
            x = branch['reactance']
            b = -1/(tau*x)
        elif approximation_type == ApproximationType.PTDF_LOSSES:
            b = calculate_susceptance(branch)/tau

        if base_point == BasePointType.FLATSTART:
            vn = 1.
            vm = 1.
            tn = 0.
            tm = 0.
        elif base_point == BasePointType.SOLUTION: # TODO: check that we are loading the correct values (or results)
            vn = buses[from_bus]['vm']
            vm = buses[to_bus]['vm']
            tn = buses[from_bus]['va']
            tm = buses[to_bus]['va']

        val = -b * vn * vm * cos(tn - tm)

        idx_col = mapping_bus_to_idx[from_bus]
        row.append(idx_row)
        col.append(idx_col)
        data.append(val)

        idx_col = mapping_bus_to_idx[to_bus]
        row.append(idx_row)
        col.append(idx_col)
        data.append(-val)

    J11 = sp.sparse.coo_matrix( (data, (row,col)), shape=(_len_branch, _len_bus))
    return J11.tocsr()


def _calculate_L11(branches,buses,index_set_branch,index_set_bus,mapping_bus_to_idx,base_point=BasePointType.FLATSTART):
    """
    Compute the power flow Jacobian for partial derivative of real power losses to voltage angle
    """
    _len_bus = len(index_set_bus)
    _len_branch = len(index_set_branch)

    row = []
    col = []
    data = []

    for idx_row, branch_name in enumerate(index_set_branch):
        branch = branches[branch_name]
        from_bus = branch['from_bus']
        to_bus = branch['to_bus']

        tau = 1.0
        if branch['branch_type'] == 'transformer':
            tau = branch['transformer_tap_ratio']
        g = calculate_conductance(branch)/tau

        if base_point == BasePointType.FLATSTART:
            vn = 1.
            vm = 1.
            tn = 0.
            tm = 0.
        elif base_point == BasePointType.SOLUTION: # TODO: check that we are loading the correct values (or results)
            vn = buses[from_bus]['vm']
            vm = buses[to_bus]['vm']
            tn = buses[from_bus]['va']
            tm = buses[to_bus]['va']

        val = 2 * g * vn * vm * sin(tn - tm)

        idx_col = mapping_bus_to_idx[from_bus]
        row.append(idx_row)
        col.append(idx_col)
        data.append(val)

        idx_col = mapping_bus_to_idx[to_bus]
        row.append(idx_row)
        col.append(idx_col)
        data.append(-val)

    L11 = sp.sparse.coo_matrix((data,(row,col)),shape=(_len_branch,_len_bus))
    return L11.tocsr()


def calculate_phi_constant(branches,index_set_branch,index_set_bus,approximation_type=ApproximationType.PTDF, mapping_bus_to_idx=None):
    """
    Compute the phase shifter constant for fixed phase shift transformers
    """
    _len_bus = len(index_set_bus)

    if mapping_bus_to_idx is None:
        mapping_bus_to_idx = {bus_n: i for i, bus_n in enumerate(index_set_bus)}

    _len_branch = len(index_set_branch)

    row_from = []
    row_to = []
    col = []
    data = []

    for idx_col, branch_name in enumerate(index_set_branch):
        branch = branches[branch_name]
        from_bus = branch['from_bus']
        to_bus = branch['to_bus']

        tau = 1.0
        shift = 0.0
        if branch['branch_type'] == 'transformer':
            tau = branch['transformer_tap_ratio']
            shift = math.radians(branch['transformer_phase_shift'])

        b = 0.
        if approximation_type == ApproximationType.PTDF:
            x = branch['reactance']
            b = -(1/x)*(shift/tau)
        elif approximation_type == ApproximationType.PTDF_LOSSES:
            b = calculate_susceptance(branch)*(shift/tau)

        row_from.append(mapping_bus_to_idx[from_bus])
        row_to.append(mapping_bus_to_idx[to_bus])
        col.append(idx_col)
        data.append(b)

    phi_from = sp.sparse.coo_matrix((data,(row_from,col)), shape=(_len_bus,_len_branch))
    phi_to = sp.sparse.coo_matrix((data,(row_to,col)), shape=(_len_bus,_len_branch))

    return phi_from.tocsr(), phi_to.tocsr()


def calculate_phi_loss_constant(branches,index_set_branch,index_set_bus,approximation_type=ApproximationType.PTDF_LOSSES, mapping_bus_to_idx=None):
    """
    Compute the phase shifter constant for fixed phase shift transformers
    """
    _len_bus = len(index_set_bus)

    if mapping_bus_to_idx is None:
        mapping_bus_to_idx = {bus_n: i for i, bus_n in enumerate(index_set_bus)}

    _len_branch = len(index_set_branch)

    row_from = []
    row_to = []
    col = []
    data = []

    for idx_col, branch_name in enumerate(index_set_branch):
        branch = branches[branch_name]
        from_bus = branch['from_bus']
        to_bus = branch['to_bus']

        tau = 1.0
        shift = 0.0
        if branch['branch_type'] == 'transformer':
            tau = branch['transformer_tap_ratio']
            shift = math.radians(branch['transformer_phase_shift'])

        g = 0.
        if approximation_type == ApproximationType.PTDF:
            r = branch['resistance']
            g = (1/r)*(1/tau)*shift**2
        elif approximation_type == ApproximationType.PTDF_LOSSES:
            g = calculate_conductance(branch)*(1/tau)*shift**2

        row_from.append(mapping_bus_to_idx[from_bus])
        row_to.append(mapping_bus_to_idx[to_bus])
        col.append(idx_col)
        data.append(g)

    phi_loss_from = sp.sparse.coo_matrix((data,(row_from,col)),shape=(_len_bus,_len_branch))
    phi_loss_to = sp.sparse.coo_matrix((data,(row_to,col)),shape=(_len_bus,_len_branch))

    return phi_loss_from.tocsr(), phi_loss_to.tocsr()


def _calculate_pf_constant(branches,buses,index_set_branch,base_point=BasePointType.FLATSTART):
    """
    Compute the power flow constant for the taylor series expansion of real power flow as
    a convex combination of the from/to directions, i.e.,
    pf = 0.5*g*((tau*vn)^2 - vm^2) - tau*vn*vm*b*sin(tn-tm-shift)
    """

    _len_branch = len(index_set_branch)
    ## this will be fully dense
    pf_constant = np.zeros(_len_branch)

    for idx_row, branch_name in enumerate(index_set_branch):
        branch = branches[branch_name]
        from_bus = branch['from_bus']
        to_bus = branch['to_bus']

        tau = 1.0
        shift = 0.0
        if branch['branch_type'] == 'transformer':
            tau = branch['transformer_tap_ratio']
            shift = math.radians(branch['transformer_phase_shift'])
        g = calculate_conductance(branch)
        b = calculate_susceptance(branch)/tau

        if base_point == BasePointType.FLATSTART:
            vn = 1.
            vm = 1.
            tn = 0.
            tm = 0.
        elif base_point == BasePointType.SOLUTION: # TODO: check that we are loading the correct values (or results)
            vn = buses[from_bus]['vm']
            vm = buses[to_bus]['vm']
            tn = buses[from_bus]['va']
            tm = buses[to_bus]['va']

        pf_constant[idx_row] = 0.5 * g * ((vn/tau) ** 2 - vm ** 2) \
                               - b * vn * vm * (sin(tn - tm + shift) - cos(tn - tm + shift)*(tn - tm))

    return pf_constant


def _calculate_pfl_constant(branches,buses,index_set_branch,base_point=BasePointType.FLATSTART):
    """
    Compute the power losses constant for the taylor series expansion of real power losses as
    a convex combination of the from/to directions, i.e.,
    pfl = g*((tau*vn)^2 + vm^2) - 2*tau*vn*vm*g*cos(tn-tm-shift)
    """

    _len_branch = len(index_set_branch)

    ## this will be fully dense
    pfl_constant = np.zeros(_len_branch)

    for idx_row, branch_name in enumerate(index_set_branch):
        branch = branches[branch_name]
        from_bus = branch['from_bus']
        to_bus = branch['to_bus']

        tau = 1.0
        shift = 0.0
        if branch['branch_type'] == 'transformer':
            tau = branch['transformer_tap_ratio']
            shift = math.radians(branch['transformer_phase_shift'])
        _g = calculate_conductance(branch)
        g = _g/tau
        g2 = _g/tau**2

        if base_point == BasePointType.FLATSTART:
            vn = 1.
            vm = 1.
            tn = 0.
            tm = 0.
        elif base_point == BasePointType.SOLUTION: # TODO: check that we are loading the correct values (or results)
            vn = buses[from_bus]['vm']
            vm = buses[to_bus]['vm']
            tn = buses[from_bus]['va']
            tm = buses[to_bus]['va']

        pfl_constant[idx_row] = g2 * (vn ** 2) + _g * (vm ** 2) \
                              - 2 * g * vn * vm * (sin(tn - tm + shift) * (tn - tm) + cos(tn - tm + shift))

    return pfl_constant


def calculate_ptdf(branches,buses,index_set_branch,index_set_bus,reference_bus,base_point=BasePointType.FLATSTART,sparse_index_set_branch=None,mapping_bus_to_idx=None):
    """
    Calculates the sensitivity of the voltage angle to real power injections
    Parameters
    ----------
    branches: dict{}
        The dictionary of branches for the test case
    buses: dict{}
        The dictionary of buses for the test case
    index_set_branch: list
        The list of keys for branches for the test case
    index_set_bus: list
        The list of keys for buses for the test case
    reference_bus: key value
        The reference bus key value
    base_point: egret.model_library_defn.BasePointType
        The base-point type for calculating the PTDF matrix
    sparse_index_set_branch: list
        The list of keys for branches needed to compute a sparse PTDF matrix
        If this is None, a dense PTDF matrix is returned
    mapping_bus_to_idx: dict
        A map from bus names to indices for matrix construction. If None,
        will be inferred from index_set_bus.
    """
    _len_bus = len(index_set_bus)

    if mapping_bus_to_idx is None:
        mapping_bus_to_idx = {bus_n: i for i, bus_n in enumerate(index_set_bus)}

    _len_branch = len(index_set_branch)

    _ref_bus_idx = mapping_bus_to_idx[reference_bus]

    J = _calculate_J11(branches,buses,index_set_branch,index_set_bus,mapping_bus_to_idx,base_point,approximation_type=ApproximationType.PTDF)
    A = calculate_adjacency_matrix_transpose(branches,index_set_branch,index_set_bus,mapping_bus_to_idx)
    M = A@J

    ref_bus_row = sp.sparse.coo_matrix(([1],([0],[_ref_bus_idx])), shape=(1,_len_bus))
    ref_bus_col = sp.sparse.coo_matrix(([1],([_ref_bus_idx],[0])), shape=(_len_bus,1))
 
    J0 = sp.sparse.bmat([[M,ref_bus_col],[ref_bus_row,0]], format='coo')

    if sparse_index_set_branch is None or len(sparse_index_set_branch) == _len_branch:
        ## the resulting matrix after inversion will be fairly dense,
        ## the scipy documenation recommends using dense for the inversion
        ## as well
        try:
            SENSI = np.linalg.inv(J0.A)
        except np.linalg.LinAlgError:
            print("Matrix not invertible. Calculating pseudo-inverse instead.")
            SENSI = np.linalg.pinv(J0.A,rcond=1e-7)
        SENSI = SENSI[:-1,:-1]
        PTDF = np.matmul(J.A,SENSI)
    elif len(sparse_index_set_branch) < _len_branch:
        B = np.array([], dtype=np.int64).reshape(_len_bus + 1,0)
        _sparse_mapping_branch = {i: branch_n for i, branch_n in enumerate(index_set_branch) if branch_n in sparse_index_set_branch}

        ## TODO: Maybe just keep the sparse PTDFs as a dict of ndarrays?
        ## Right now the return type depends on the options 
        ## passed in
        for idx, branch_name in _sparse_mapping_branch.items():
            b = np.zeros((_len_branch,1))
            b[idx] = 1
            _tmp = np.matmul(J.transpose(),b)
            _tmp = np.vstack([_tmp,0])
            B = np.concatenate((B,_tmp), axis=1)
        row_idx = list(_sparse_mapping_branch.keys())
        PTDF = sp.sparse.lil_matrix((_len_branch,_len_bus))
        _ptdf = sp.sparse.linalg.spsolve(J0.transpose().tocsr(), B).T
        PTDF[row_idx] = _ptdf[:,:-1]

    return PTDF


def calculate_ptdf_ldf(branches,buses,index_set_branch,index_set_bus,reference_bus,base_point=BasePointType.SOLUTION,sparse_index_set_branch=None,mapping_bus_to_idx=None):
    """
    Calculates the sensitivity of the voltage angle to real power injections and losses on the lines. Includes the
    calculation of the constant term for the quadratic losses on the lines.
    Parameters
    ----------
    branches: dict{}
        The dictionary of branches for the test case
    buses: dict{}
        The dictionary of buses for the test case
    index_set_branch: list
        The list of keys for branches for the test case
    index_set_bus: list
        The list of keys for buses for the test case
    reference_bus: key value
        The reference bus key value
    base_point: egret.model_library_defn.BasePointType
        The base-point type for calculating the PTDF and LDF matrix
    sparse_index_set_branch: list
        The list of keys for branches needed to compute a sparse PTDF matrix
    mapping_bus_to_idx: dict
        A map from bus names to indices for matrix construction. If None,
        will be inferred from index_set_bus.
    """
    _len_bus = len(index_set_bus)

    if mapping_bus_to_idx is None:
        mapping_bus_to_idx = {bus_n: i for i, bus_n in enumerate(index_set_bus)}

    _len_branch = len(index_set_branch)

    _ref_bus_idx = mapping_bus_to_idx[reference_bus]

    J = _calculate_J11(branches,buses,index_set_branch,index_set_bus,mapping_bus_to_idx,base_point,approximation_type=ApproximationType.PTDF_LOSSES)
    L = _calculate_L11(branches,buses,index_set_branch,index_set_bus,mapping_bus_to_idx,base_point)
    Jc = _calculate_pf_constant(branches,buses,index_set_branch,base_point)
    Lc = _calculate_pfl_constant(branches,buses,index_set_branch,base_point)

    if np.all(Jc == 0) and np.all(Lc == 0):
        return np.zeros((_len_branch, _len_bus)), np.zeros((_len_branch, _len_bus)), np.zeros((1,_len_branch))

    A = calculate_adjacency_matrix_transpose(branches,index_set_branch,index_set_bus, mapping_bus_to_idx)
    AA = calculate_absolute_adjacency_matrix(A)
    M1 = A@J
    M2 = AA@L
    M = M1 + 0.5 * M2

    ref_bus_row = sp.sparse.coo_matrix(([1],([0],[_ref_bus_idx])), shape=(1,_len_bus))
    ref_bus_col = sp.sparse.coo_matrix(([1],([_ref_bus_idx],[0])), shape=(_len_bus,1))

    J0 = sp.sparse.bmat([[M,ref_bus_col],[ref_bus_row,0]], format='coo')

    if sparse_index_set_branch is None or len(sparse_index_set_branch) == _len_branch:
        ## the resulting matrix after inversion will be fairly dense,
        ## the scipy documenation recommends using dense for the inversion
        ## as well
        try:
            SENSI = np.linalg.inv(J0.A)
        except np.linalg.LinAlgError:
            print("Matrix not invertible. Calculating pseudo-inverse instead.")
            SENSI = np.linalg.pinv(J0.A,rcond=1e-7)
            pass
        SENSI = SENSI[:-1,:-1]

        PTDF = np.matmul(J.A, SENSI)
        LDF = np.matmul(L.A, SENSI)
    elif len(sparse_index_set_branch) < _len_branch:
        B_J = np.array([], dtype=np.int64).reshape(_len_bus + 1, 0)
        B_L = np.array([], dtype=np.int64).reshape(_len_bus + 1, 0)
        _sparse_mapping_branch = {i: branch_n for i, branch_n in enumerate(index_set_branch) if branch_n in sparse_index_set_branch}

        for idx, branch_name in _sparse_mapping_branch.items():
            b = np.zeros((_len_branch, 1))
            b[idx] = 1

            _tmp_J = np.matmul(J.transpose(), b)
            _tmp_J = np.vstack([_tmp_J, 0])
            B_J = np.concatenate((B_J, _tmp_J), axis=1)

            _tmp_L = np.matmul(L.transpose(), b)
            _tmp_L = np.vstack([_tmp_L, 0])
            B_L = np.concatenate((B_L, _tmp_L), axis=1)

        row_idx = list(_sparse_mapping_branch.keys())
        PTDF = sp.sparse.lil_matrix((_len_branch, _len_bus))
        _ptdf = sp.sparse.linalg.spsolve(J0.transpose().tocsr(), B_J).T
        PTDF[row_idx] = _ptdf[:, :-1]

        LDF = sp.sparse.lil_matrix((_len_branch, _len_bus))
        _ldf = sp.sparselinalg.spsolve(J0.transpose().tocsr(), B_L).T
        LDF[row_idx] = _ldf[:, :-1]

    M1 = A@Jc
    M2 = AA@Lc
    M = M1 + 0.5 * M2
    LDF_constant = -LDF@M + Lc

    return PTDF, LDF, LDF_constant



def calculate_adjacency_matrix_transpose(branches,index_set_branch,index_set_bus, mapping_bus_to_idx):
    """
    Calculates the adjacency matrix where (-1) represents flow from the bus and (1) represents flow to the bus
    for a given branch
    """
    _len_bus = len(index_set_bus)

    _len_branch = len(index_set_branch)

    row = []
    col = []
    data = []

    for idx_col, branch_name in enumerate(index_set_branch):
        branch = branches[branch_name]

        from_bus = branch['from_bus']
        row.append(mapping_bus_to_idx[from_bus])
        col.append(idx_col)
        data.append(-1)

        to_bus = branch['to_bus']
        row.append(mapping_bus_to_idx[to_bus])
        col.append(idx_col)
        data.append(1)

    adjacency_matrix = sp.sparse.coo_matrix((data,(row,col)), shape=(_len_bus, _len_branch))
    return adjacency_matrix.tocsr()


def calculate_absolute_adjacency_matrix(adjacency_matrix):
    """
    Calculates the absolute value of the adjacency matrix
    """
    return sp.absolute(adjacency_matrix)
>>>>>>> 06599e39
<|MERGE_RESOLUTION|>--- conflicted
+++ resolved
@@ -12,13 +12,10 @@
 different computations for transmission models
 """
 import math
-<<<<<<< HEAD
-=======
 import numpy as np
 import scipy as sp
 from math import cos, sin
 from egret.model_library.defn import BasePointType, ApproximationType
->>>>>>> 06599e39
 
 def calculate_conductance(branch):
     rs = branch['resistance']
@@ -272,11 +269,7 @@
     if vj is not None and vr is not None:
         va = math.degrees(math.atan(vj/vr))
         return va
-<<<<<<< HEAD
     return None
-=======
-    return None
-
 
 def _calculate_J11(branches,buses,index_set_branch,index_set_bus,mapping_bus_to_idx,base_point=BasePointType.FLATSTART,approximation_type=ApproximationType.PTDF):
     """
@@ -762,5 +755,4 @@
     """
     Calculates the absolute value of the adjacency matrix
     """
-    return sp.absolute(adjacency_matrix)
->>>>>>> 06599e39
+    return sp.absolute(adjacency_matrix)