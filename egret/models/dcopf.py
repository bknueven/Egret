#  ___________________________________________________________________________
#
#  EGRET: Electrical Grid Research and Engineering Tools
#  Copyright 2019 National Technology & Engineering Solutions of Sandia, LLC
#  (NTESS). Under the terms of Contract DE-NA0003525 with NTESS, the U.S.
#  Government retains certain rights in this software.
#  This software is distributed under the Revised BSD License.
#  ___________________________________________________________________________

"""
This module provides functions that create the modules for typical DCOPF formulations.

#TODO: document this with examples
"""
import pyomo.environ as pe
import numpy as np
import egret.model_library.transmission.tx_utils as tx_utils
import egret.model_library.transmission.tx_calc as tx_calc
import egret.model_library.transmission.bus as libbus
import egret.model_library.transmission.branch as libbranch
import egret.model_library.transmission.gen as libgen
import egret.common.lazy_ptdf_utils as lpu
import egret.data.ptdf_utils as ptdf_utils

from egret.model_library.defn import CoordinateType, ApproximationType, BasePointType
from egret.data.data_utils import map_items, zip_items
from egret.models.copperplate_dispatch import _include_system_feasibility_slack, create_copperplate_dispatch_approx_model
from egret.common.log import logger
from math import pi, radians


def _include_feasibility_slack(model, bus_attrs, gen_attrs, bus_p_loads, p_marginal_slack_penalty):
    import egret.model_library.decl as decl
    slack_init = {k: 0 for k in bus_attrs['names']}

    slack_bounds = {k: (0, sum(bus_p_loads.values())) for k in bus_attrs['names']}
    decl.declare_var('p_over_generation', model=model, index_set=bus_attrs['names'],
                     initialize=slack_init, bounds=slack_bounds
                     )
    decl.declare_var('p_load_shed', model=model, index_set=bus_attrs['names'],
                     initialize=slack_init, bounds=slack_bounds
                     )
<<<<<<< HEAD
    p_rhs_kwargs = {'include_feasibility_slack_pos':'p_slack_pos','include_feasibility_slack_neg':'p_slack_neg'}

    penalty_expr = sum(p_marginal_slack_penalty * (model.p_slack_pos[bus_name] + model.p_slack_neg[bus_name])
                    for bus_name in bus_attrs['names'])
    return p_rhs_kwargs, penalty_expr

def _validate_and_extract_slack_penalty(model_data):
=======
    p_rhs_kwargs = {'include_feasibility_slack_pos':'p_over_generation','include_feasibility_slack_neg':'p_load_shed'}

    penalty_expr = sum(p_marginal_slack_penalty * (model.p_over_generation[bus_name] + model.p_load_shed[bus_name])
                    for bus_name in bus_attrs['names'])
    return p_rhs_kwargs, penalty_expr

def _validate_and_extract_slack_penalties(model_data):
>>>>>>> f09fa409
    assert('load_mismatch_cost' in model_data.data['system'])
    return model_data.data['system']['load_mismatch_cost']

def create_btheta_dcopf_model(model_data, include_angle_diff_limits=False, include_feasibility_slack=False):
    md = model_data.clone_in_service()
    tx_utils.scale_ModelData_to_pu(md, inplace = True)

    gens = dict(md.elements(element_type='generator'))
    buses = dict(md.elements(element_type='bus'))
    branches = dict(md.elements(element_type='branch'))
    loads = dict(md.elements(element_type='load'))
    shunts = dict(md.elements(element_type='shunt'))

    gen_attrs = md.attributes(element_type='generator')
    bus_attrs = md.attributes(element_type='bus')
    branch_attrs = md.attributes(element_type='branch')

    inlet_branches_by_bus, outlet_branches_by_bus = \
        tx_utils.inlet_outlet_branches_by_bus(branches, buses)
    gens_by_bus = tx_utils.gens_by_bus(buses, gens)

    model = pe.ConcreteModel()

    ### declare (and fix) the loads at the buses
    bus_p_loads, _ = tx_utils.dict_of_bus_loads(buses, loads)

    libbus.declare_var_pl(model, bus_attrs['names'], initialize=bus_p_loads)
    model.pl.fix()

    ### declare the fixed shunts at the buses
    _, bus_gs_fixed_shunts = tx_utils.dict_of_bus_fixed_shunts(buses, shunts)

    ### declare the polar voltages
    va_bounds = {k: (-pi, pi) for k in bus_attrs['va']}
    libbus.declare_var_va(model, bus_attrs['names'], initialize=bus_attrs['va'],
                          bounds=va_bounds
                          )

    ### include the feasibility slack for the bus balances
    p_rhs_kwargs = {}
    penalty_expr = None
    if include_feasibility_slack:
<<<<<<< HEAD
        p_marginal_slack_penalty = _validate_and_extract_slack_penalty(model_data)        
        p_rhs_kwargs, penalty_expr = _include_feasibility_slack(model, bus_attrs, gen_attrs,
                                                                bus_p_loads, p_marginal_slack_penalty)
=======
        p_marginal_slack_penalty = _validate_and_extract_slack_penalties(md)
        p_rhs_kwargs, penalty_expr = _include_feasibility_slack(model, bus_attrs, gen_attrs, bus_p_loads, p_marginal_slack_penalty)
>>>>>>> f09fa409

    ### fix the reference bus
    ref_bus = md.data['system']['reference_bus']
    ref_angle = md.data['system']['reference_bus_angle']
    model.va[ref_bus].fix(radians(ref_angle))

    ### declare the generator real power
    pg_init = {k: (gen_attrs['p_min'][k] + gen_attrs['p_max'][k]) / 2.0 for k in gen_attrs['pg']}
    libgen.declare_var_pg(model, gen_attrs['names'], initialize=pg_init,
                          bounds=zip_items(gen_attrs['p_min'], gen_attrs['p_max'])
                          )

    ### declare the current flows in the branches
    vr_init = {k: bus_attrs['vm'][k] * pe.cos(bus_attrs['va'][k]) for k in bus_attrs['vm']}
    vj_init = {k: bus_attrs['vm'][k] * pe.sin(bus_attrs['va'][k]) for k in bus_attrs['vm']}
    p_max = {k: branches[k]['rating_long_term'] for k in branches.keys()}
    p_lbub = dict()
    for k in branches.keys():
        k_pmax = p_max[k]
        if k_pmax is None:
            p_lbub[k] = (None, None)
        else:
            p_lbub[k] = (-k_pmax,k_pmax)
    pf_bounds = p_lbub
    pf_init = dict()
    for branch_name, branch in branches.items():
        from_bus = branch['from_bus']
        to_bus = branch['to_bus']
        y_matrix = tx_calc.calculate_y_matrix_from_branch(branch)
        ifr_init = tx_calc.calculate_ifr(vr_init[from_bus], vj_init[from_bus], vr_init[to_bus],
                                         vj_init[to_bus], y_matrix)
        ifj_init = tx_calc.calculate_ifj(vr_init[from_bus], vj_init[from_bus], vr_init[to_bus],
                                         vj_init[to_bus], y_matrix)
        pf_init[branch_name] = tx_calc.calculate_p(ifr_init, ifj_init, vr_init[from_bus], vj_init[from_bus])

    libbranch.declare_var_pf(model=model,
                             index_set=branch_attrs['names'],
                             initialize=pf_init,
                             bounds=pf_bounds
                             )

    ### declare the branch power flow approximation constraints
    libbranch.declare_eq_branch_power_btheta_approx(model=model,
                                                    index_set=branch_attrs['names'],
                                                    branches=branches
                                                    )

    ### declare the p balance
    libbus.declare_eq_p_balance_dc_approx(model=model,
                                          index_set=bus_attrs['names'],
                                          bus_p_loads=bus_p_loads,
                                          gens_by_bus=gens_by_bus,
                                          bus_gs_fixed_shunts=bus_gs_fixed_shunts,
                                          inlet_branches_by_bus=inlet_branches_by_bus,
                                          outlet_branches_by_bus=outlet_branches_by_bus,
                                          approximation_type=ApproximationType.BTHETA,
                                          **p_rhs_kwargs
                                          )

    ### declare the real power flow limits
    libbranch.declare_ineq_p_branch_thermal_lbub(model=model,
                                                 index_set=branch_attrs['names'],
                                                 branches=branches,
                                                 p_thermal_limits=p_max,
                                                 approximation_type=ApproximationType.BTHETA
                                                 )

    ### declare angle difference limits on interconnected buses
    if include_angle_diff_limits:
        libbranch.declare_ineq_angle_diff_branch_lbub(model=model,
                                                      index_set=branch_attrs['names'],
                                                      branches=branches,
                                                      coordinate_type=CoordinateType.POLAR
                                                      )

    ### declare the generator cost objective
    libgen.declare_expression_pgqg_operating_cost(model=model,
                                                  index_set=gen_attrs['names'],
                                                  p_costs=gen_attrs['p_cost']
                                                  )

    obj_expr = sum(model.pg_operating_cost[gen_name] for gen_name in model.pg_operating_cost)
    if include_feasibility_slack:
        obj_expr += penalty_expr

    model.obj = pe.Objective(expr=obj_expr)

    return model, md

def create_ptdf_dcopf_model(model_data, include_feasibility_slack=False, base_point=BasePointType.FLATSTART, ptdf_options=None):

    ptdf_options = lpu.populate_default_ptdf_options(ptdf_options)

    baseMVA = model_data.data['system']['baseMVA']
    lpu.check_and_scale_ptdf_options(ptdf_options, baseMVA)
    
    md = model_data.clone_in_service()
    tx_utils.scale_ModelData_to_pu(md, inplace = True)


    gens = dict(md.elements(element_type='generator'))
    buses = dict(md.elements(element_type='bus'))
    branches = dict(md.elements(element_type='branch'))
    loads = dict(md.elements(element_type='load'))
    shunts = dict(md.elements(element_type='shunt'))

    gen_attrs = md.attributes(element_type='generator')
    ## to keep things in order
    buses_idx = tuple(buses.keys())
    branches_idx = tuple(branches.keys())

    inlet_branches_by_bus, outlet_branches_by_bus = \
        tx_utils.inlet_outlet_branches_by_bus(branches, buses)
    gens_by_bus = tx_utils.gens_by_bus(buses, gens)

    model = pe.ConcreteModel()

    ### declare (and fix) the loads at the buses
    bus_p_loads, _ = tx_utils.dict_of_bus_loads(buses, loads)

    libbus.declare_var_pl(model, buses_idx, initialize=bus_p_loads)
    model.pl.fix()

    ### declare the fixed shunts at the buses
    _, bus_gs_fixed_shunts = tx_utils.dict_of_bus_fixed_shunts(buses, shunts)

    ### declare the generator real power
    pg_init = {k: (gen_attrs['p_min'][k] + gen_attrs['p_max'][k]) / 2.0 for k in gen_attrs['pg']}
    libgen.declare_var_pg(model, gen_attrs['names'], initialize=pg_init,
                          bounds=zip_items(gen_attrs['p_min'], gen_attrs['p_max'])
                          )

    ### include the feasibility slack for the system balance
    p_rhs_kwargs = {}
    if include_feasibility_slack:
<<<<<<< HEAD
        p_marginal_slack_penalty = _validate_and_extract_slack_penalty(model_data)                
        p_rhs_kwargs, penalty_expr = _include_system_feasibility_slack(model, gen_attrs, bus_p_loads)
=======
        p_marginal_slack_penalty = _validate_and_extract_slack_penalties(md)
        p_rhs_kwargs, penalty_expr = _include_system_feasibility_slack(model, gen_attrs, bus_p_loads, p_marginal_slack_penalty)
>>>>>>> f09fa409

    ### declare the p balance
    libbus.declare_eq_p_balance_ed(model=model,
                                   index_set=buses_idx,
                                   bus_p_loads=bus_p_loads,
                                   gens_by_bus=gens_by_bus,
                                   bus_gs_fixed_shunts=bus_gs_fixed_shunts,
                                   **p_rhs_kwargs
                                   )

    ### declare net withdraw expression for use in PTDF power flows
    libbus.declare_expr_p_net_withdraw_at_bus(model=model,
                                              index_set=buses_idx,
                                              bus_p_loads=bus_p_loads,
                                              gens_by_bus=gens_by_bus,
                                              bus_gs_fixed_shunts=bus_gs_fixed_shunts,
                                              )
    
    ### add "blank" power flow expressions
    libbranch.declare_expr_pf(model=model,
                              index_set=branches_idx,
                              )

    ## Do and store PTDF calculation
    reference_bus = md.data['system']['reference_bus']

    PTDF = ptdf_utils.get_ptdf_potentially_from_file(ptdf_options, branches_idx, buses_idx)
    if PTDF is None:
        PTDF = ptdf_utils.PTDFMatrix(branches, buses, reference_bus, base_point, ptdf_options, branches_keys=branches_idx, buses_keys=buses_idx)

    model._PTDF = PTDF
    model._ptdf_options = ptdf_options

    ptdf_utils.write_ptdf_potentially_to_file(ptdf_options, PTDF)

    if ptdf_options['lazy']:

        ### add "blank" real power flow limits
        libbranch.declare_ineq_p_branch_thermal_bounds(model=model,
                                                       index_set=branches_idx,
                                                       branches=branches,
                                                       p_thermal_limits=None,
                                                       approximation_type=None,
                                                       )

        ### add helpers for tracking monitored branches
        lpu.add_monitored_flow_tracker(model)

        ### add initial branches to monitored set
        lpu.add_initial_monitored_branches(model, branches, branches_idx, ptdf_options, PTDF)

    else:
        p_max = {k: branches[k]['rating_long_term'] for k in branches.keys()}
        ## add all the constraints
        ### declare the branch power flow approximation constraints
        libbranch.declare_eq_branch_power_ptdf_approx(model=model,
                                                      index_set=branches_idx,
                                                      PTDF=PTDF,
                                                      abs_ptdf_tol=ptdf_options['abs_ptdf_tol'],
                                                      rel_ptdf_tol=ptdf_options['rel_ptdf_tol'],
                                                      )

        ### add all the limits
        libbranch.declare_ineq_p_branch_thermal_lbub(model=model,
                                                     index_set=branches_idx,
                                                     branches=branches,
                                                     p_thermal_limits=p_max,
                                                     approximation_type=ApproximationType.PTDF,
                                                     )

    ### declare the generator cost objective
    libgen.declare_expression_pgqg_operating_cost(model=model,
                                                  index_set=gen_attrs['names'],
                                                  p_costs=gen_attrs['p_cost']
                                                  )

    obj_expr = sum(model.pg_operating_cost[gen_name] for gen_name in model.pg_operating_cost)
    if include_feasibility_slack:
        obj_expr += penalty_expr

    model.obj = pe.Objective(expr=obj_expr)


    return model, md

def _lazy_ptdf_dcopf_model_solve_loop(m, md, solver, solver_tee=True, symbolic_solver_labels=False, iteration_limit=100000):
    '''
    The lazy PTDF DCOPF solver loop. This function iteratively
    adds violated transmission constraints until either the result is
    transmission feasible or we're tracking every violated constraint
    in the model

    Parameters
    ----------
    m : pyomo.environ.ConcreteModel
        An egret DCOPF model with no transmission constraints
    md : egret.data.ModelData
        An egret ModelData object
    solver : pyomo.opt.solver
        A pyomo solver object
    solver_tee : bool (optional)
        For displaying the solver log (default is True)
    symbolic_solver_labels : bool (optional)
        Use symbolic solver labels when writing to the solver (default is False)
    iteration_limit : int (optional)
        Number of iterations before a hard termination (default is 100000)

    Returns
    -------
    egret.common.lazy_ptdf_utils.LazyPTDFTerminationCondition : the termination status
    pyomo.opt.results.SolverResults : The results object from the pyomo solver
    int : The number of iterations before termination

    '''
    from pyomo.solvers.plugins.solvers.persistent_solver import PersistentSolver

    PTDF = m._PTDF

    ptdf_options = m._ptdf_options

    persistent_solver = isinstance(solver, PersistentSolver)

    for i in range(iteration_limit):

        PFV, PFV_I, viol_num, mon_viol_num, viol_lazy, int_viol_lazy \
                = lpu.check_violations(m, md, PTDF, ptdf_options['max_violations_per_iteration'])

        iter_status_str = "iteration {0}, found {1} violation(s)".format(i,viol_num)
        if mon_viol_num:
            iter_status_str += ", {} of which are already monitored".format(mon_viol_num)

        logger.info(iter_status_str)

        if viol_num <= 0:
            ## in this case, there are no violations!
            ## load the duals now too, if we're using a persistent solver
            if persistent_solver:
                solver.load_duals()
            return lpu.LazyPTDFTerminationCondition.NORMAL

        elif viol_num == mon_viol_num:
            logger.warning('WARNING: Terminating with monitored violations! Result is not transmission feasible.')
            if persistent_solver:
                solver.load_duals()
            return lpu.LazyPTDFTerminationCondition.FLOW_VIOLATION

        lpu.add_violations(viol_lazy, int_viol_lazy, PFV, PFV_I, m, md, solver, ptdf_options, PTDF)
        total_flow_constr_added = len(viol_lazy) + len(int_viol_lazy)
        logger.info( "iteration {0}, added {1} flow constraint(s)".format(i,total_flow_constr_added))

        if persistent_solver:
            solver.solve(m, tee=solver_tee, load_solutions=False, save_results=False)
            solver.load_vars()
        else:
            solver.solve(m, tee=solver_tee, symbolic_solver_labels=symbolic_solver_labels)

    else: # we hit the iteration limit
        logger.warning('WARNING: Exiting on maximum iterations for lazy PTDF model. Result is not transmission feasible.')
        if persistent_solver:
            solver.load_duals()
        return lpu.LazyPTDFTerminationCondition.ITERATION_LIMIT


def solve_dcopf(model_data,
                solver,
                timelimit = None,
                solver_tee = True,
                symbolic_solver_labels = False,
                options = None,
                dcopf_model_generator = create_btheta_dcopf_model,
                return_model = False,
                return_results = False,
                **kwargs):
    '''
    Create and solve a new dcopf model

    Parameters
    ----------
    model_data : egret.data.ModelData
        An egret ModelData object with the appropriate data loaded.
    solver : str or pyomo.opt.base.solvers.OptSolver
        Either a string specifying a pyomo solver name, or an instantiated pyomo solver
    timelimit : float (optional)
        Time limit for dcopf run. Default of None results in no time
        limit being set.
    solver_tee : bool (optional)
        Display solver log. Default is True.
    symbolic_solver_labels : bool (optional)
        Use symbolic solver labels. Useful for debugging; default is False.
    options : dict (optional)
        Other options to pass into the solver. Default is dict().
    dcopf_model_generator : function (optional)
        Function for generating the dcopf model. Default is
        egret.models.dcopf.create_btheta_dcopf_model
    return_model : bool (optional)
        If True, returns the pyomo model object
    return_results : bool (optional)
        If True, returns the pyomo results object
    kwargs : dictionary (optional)
        Additional arguments for building model
    '''

    import pyomo.environ as pe
    import pyomo.opt as po
    from pyomo.environ import value
    from egret.common.solver_interface import _solve_model
    from egret.model_library.transmission.tx_utils import \
        scale_ModelData_to_pu, unscale_ModelData_to_pu

    m, md = dcopf_model_generator(model_data, **kwargs)

    m.dual = pe.Suffix(direction=pe.Suffix.IMPORT)

    m, results, solver = _solve_model(m,solver,timelimit=timelimit,solver_tee=solver_tee,
                              symbolic_solver_labels=symbolic_solver_labels,solver_options=options, return_solver=True)

    if dcopf_model_generator == create_ptdf_dcopf_model and m._ptdf_options['lazy']:
        iter_limit = m._ptdf_options['iteration_limit']
        term_cond = _lazy_ptdf_dcopf_model_solve_loop(m, md, solver, solver_tee=solver_tee, symbolic_solver_labels=symbolic_solver_labels,iteration_limit=iter_limit)

    # save results data to ModelData object
    gens = dict(md.elements(element_type='generator'))
    buses = dict(md.elements(element_type='bus'))
    branches = dict(md.elements(element_type='branch'))

    md.data['system']['total_cost'] = value(m.obj)

    for g,g_dict in gens.items():
        g_dict['pg'] = value(m.pg[g])

    ## calculate the power flows from our PTDF matrix for maximum precision
    ## calculate the LMPC (LMP congestion) using numpy
    if dcopf_model_generator == create_ptdf_dcopf_model:
        PTDF = m._PTDF
        PTDFM = PTDF.PTDFM
        branches_idx = PTDF.branches_keys

        NWV = np.array([pe.value(m.p_nw[b]) for b in PTDF.bus_iterator()])
        NWV += PTDF.phi_adjust_array

        PFV  = PTDFM.dot(NWV)
        PFV += PTDF.phase_shift_array

        PFD = np.zeros(len(branches_idx))
        for i,bn in enumerate(branches_idx):
            branches[bn]['pf'] = PFV[i]
            if bn in m.ineq_pf_branch_thermal_bounds:
                PFD[i] += value(m.dual[m.ineq_pf_branch_thermal_bounds[bn]])
        ## TODO: PFD is likely to be sparse, implying we just need a few
        ##       rows of the PTDF matrix (or columns in its transpose).
        LMPC = -PTDFM.T.dot(PFD)
    else:
        for k, k_dict in branches.items():
            k_dict['pf'] = value(m.pf[k])

    if dcopf_model_generator == create_ptdf_dcopf_model:
        if hasattr(m, 'p_load_shed'):
            md.data['system']['p_balance_violation'] = value(m.p_load_shed) - value(m.p_over_generation)
        buses_idx = PTDF.buses_keys
        LMPE = value(m.dual[m.eq_p_balance])
        for i,b in enumerate(buses_idx):
            b_dict = buses[b]
            b_dict['lmp'] = LMPE + LMPC[i]
            b_dict['pl'] = value(m.pl[b])
    else:
        for b,b_dict in buses.items():
            if hasattr(m, 'p_load_shed'):
                b_dict['p_balance_violation'] = value(m.p_load_shed[b]) - value(m.p_over_generation[b])
            b_dict['pl'] = value(m.pl[b])
            if dcopf_model_generator == create_btheta_dcopf_model:
                b_dict['lmp'] = value(m.dual[m.eq_p_balance[b]])
                b_dict['va'] = value(m.va[b])
            else:
                raise Exception("Unrecognized dcopf_mode_generator {}".format(dcopf_model_generator))

    unscale_ModelData_to_pu(md, inplace=True)

    if return_model and return_results:
        return md, m, results
    elif return_model:
        return md, m
    elif return_results:
        return md, results
    return md

def check_instance_feasibility(instance, tolerance, active_only=True):
    infeasibilities = list()

    for con in instance.component_data_objects(pe.Constraint, descend_into=True, sort=True):
        if active_only == False or con.active == True:
            resid = compute_constraint_resid(con)
            if (resid > tolerance):
                infeasibilities.append(constraint_resid_to_string(con.getname(True), con, resid))

    for var in instance.component_data_objects(pe.Var, descend_into=True, sort=True):
        lb = var.lb
        ub = var.ub

        if (ub is not None and lb is not None and ub < lb):
            infeasibility_found = True
            infeasibilities.append('Var: {0} has an upper bound ({1}) that is smaller than its lower bound ({2})'.format(
                var.getname(True), ub, lb))
        if (ub is not None and value(var) > ub):
            infeasibility_found = True
            infeasibilities.append('Var: {0} has an value ({1} that is greater than its upper bound ({2})'.format(
                var.getname(True), value(var), ub))
        if (lb and value(var) < lb):
            infeasibility_found = True
            infeasibilities.append('Var: {0} has an value ({1}) that is less than its lower bound ({2})'.format(
                var.getname(True), value(var), lb))

    if len(infeasibilities) > 0:
        print("*** Infeasibilities found in check_instance_feasibility")
        for s in infeasibilities:
            print(s)
        print("***")

    return len(infeasibilities) == 0

def compute_constraint_resid(con):
    bodyval = value(con.body)
    upper_resid = 0
    if con.upper is not None:
        upper_resid = max(0, bodyval - value(con.upper))
    lower_resid = 0
    if con.lower is not None:
        lower_resid = max(0, value(con.lower) - bodyval)
    return  max(upper_resid, lower_resid)

def constraint_resid_to_string(name, con, resid):
    if con.lower is None and con.upper is None:
        return '{0:10.4g} | {2:10s} <= {3:10.4g} <= {4:10s} : {1}'.format(resid, name, '-', value(con.body), '-')
    elif con.lower is None:
        return '{0:10.4g} | {2:10s} <= {3:10.4g} <= {4:10.4g} : {1}'.format(resid, name, '-', value(con.body), value(con.upper))
    elif con.upper is None:
        return '{0:10.4g} | {2:10.4} <= {3:10.4g} <= {4:10s} : {1}'.format(resid, name, value(con.lower), value(con.body), '-')
    else:
        return '{0:10.4g} | {2:10.4} <= {3:10.4g} <= {4:10.4g} : {1}'.format(resid, name, value(con.lower), value(con.body), value(con.upper))


# if __name__ == '__main__':
#     import os
#     from egret.parsers.matpower_parser import create_ModelData
#
#     path = os.path.dirname(__file__)
#     print(path)
#     filename = 'pglib_opf_case30_ieee.m'
#     test_case = os.path.join(path, '../../download/pglib-opf-master/', filename)
#     md_dict = create_ModelData(test_case)
#
#     dcopf_model = create_ptdf_dcopf_model
#
#     kwargs = {'ptdf_options': {'save_to': test_case + '.pickle'}}
#     md_serialization, results = solve_dcopf(md_dict, "ipopt", dcopf_model_generator=dcopf_model, solver_tee=False,
#                                             return_results=True, **kwargs)
#
#     kwargs = {'ptdf_options': {'load_from': test_case + '.pickle'}}
#     md_deserialization, results = solve_dcopf(md_dict, "ipopt", dcopf_model_generator=dcopf_model, solver_tee=False,
#                                               return_results=True, **kwargs)
<|MERGE_RESOLUTION|>--- conflicted
+++ resolved
@@ -40,23 +40,13 @@
     decl.declare_var('p_load_shed', model=model, index_set=bus_attrs['names'],
                      initialize=slack_init, bounds=slack_bounds
                      )
-<<<<<<< HEAD
-    p_rhs_kwargs = {'include_feasibility_slack_pos':'p_slack_pos','include_feasibility_slack_neg':'p_slack_neg'}
-
-    penalty_expr = sum(p_marginal_slack_penalty * (model.p_slack_pos[bus_name] + model.p_slack_neg[bus_name])
-                    for bus_name in bus_attrs['names'])
-    return p_rhs_kwargs, penalty_expr
-
-def _validate_and_extract_slack_penalty(model_data):
-=======
     p_rhs_kwargs = {'include_feasibility_slack_pos':'p_over_generation','include_feasibility_slack_neg':'p_load_shed'}
 
     penalty_expr = sum(p_marginal_slack_penalty * (model.p_over_generation[bus_name] + model.p_load_shed[bus_name])
                     for bus_name in bus_attrs['names'])
     return p_rhs_kwargs, penalty_expr
 
-def _validate_and_extract_slack_penalties(model_data):
->>>>>>> f09fa409
+def _validate_and_extract_slack_penalty(model_data):
     assert('load_mismatch_cost' in model_data.data['system'])
     return model_data.data['system']['load_mismatch_cost']
 
@@ -99,14 +89,9 @@
     p_rhs_kwargs = {}
     penalty_expr = None
     if include_feasibility_slack:
-<<<<<<< HEAD
-        p_marginal_slack_penalty = _validate_and_extract_slack_penalty(model_data)        
+        p_marginal_slack_penalty = _validate_and_extract_slack_penalty(md)        
         p_rhs_kwargs, penalty_expr = _include_feasibility_slack(model, bus_attrs, gen_attrs,
                                                                 bus_p_loads, p_marginal_slack_penalty)
-=======
-        p_marginal_slack_penalty = _validate_and_extract_slack_penalties(md)
-        p_rhs_kwargs, penalty_expr = _include_feasibility_slack(model, bus_attrs, gen_attrs, bus_p_loads, p_marginal_slack_penalty)
->>>>>>> f09fa409
 
     ### fix the reference bus
     ref_bus = md.data['system']['reference_bus']
@@ -242,13 +227,8 @@
     ### include the feasibility slack for the system balance
     p_rhs_kwargs = {}
     if include_feasibility_slack:
-<<<<<<< HEAD
-        p_marginal_slack_penalty = _validate_and_extract_slack_penalty(model_data)                
-        p_rhs_kwargs, penalty_expr = _include_system_feasibility_slack(model, gen_attrs, bus_p_loads)
-=======
-        p_marginal_slack_penalty = _validate_and_extract_slack_penalties(md)
+        p_marginal_slack_penalty = _validate_and_extract_slack_penalty(md)                
         p_rhs_kwargs, penalty_expr = _include_system_feasibility_slack(model, gen_attrs, bus_p_loads, p_marginal_slack_penalty)
->>>>>>> f09fa409
 
     ### declare the p balance
     libbus.declare_eq_p_balance_ed(model=model,
